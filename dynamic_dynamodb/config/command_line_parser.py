# -*- coding: utf-8 -*-
""" Command line configuration parser """
import sys
import os.path
import argparse
import ConfigParser


def parse():
    """ Parse command line options """
    parser = argparse.ArgumentParser(
        description='Dynamic DynamoDB - Auto provisioning AWS DynamoDB')
    parser.add_argument(
        '-c', '--config',
        help='Read configuration from a configuration file')
    parser.add_argument(
        '--dry-run',
        action='store_true',
        help='Run without making any changes to your DynamoDB table')
    parser.add_argument(
        '--check-interval',
        type=int,
        help="""How many seconds should we wait between
                the checks (default: 300)""")
    parser.add_argument(
        '--log-file',
        help='Send output to the given log file')
    parser.add_argument(
        '--log-level',
        choices=['debug', 'info', 'warning', 'error'],
        help='Log level to use (default: info)')
    parser.add_argument(
        '--log-config-file',
        help=(
            'Use a custom Python logging configuration file. Overrides both '
            '--log-level and --log-file.'
        ))
    parser.add_argument(
        '--version',
        action='store_true',
        help='Print current version number')
    parser.add_argument(
        '--aws-access-key-id',
        help="Override Boto configuration with the following AWS access key")
    parser.add_argument(
        '--aws-secret-access-key',
        help="Override Boto configuration with the following AWS secret key")
    daemon_ag = parser.add_argument_group('Daemon options')
    daemon_ag.add_argument(
        '--daemon',
        help=(
            'Run Dynamic DynamoDB in daemon mode. Valid modes are '
            '[start|stop|restart|foreground]'))
    daemon_ag.add_argument(
        '--instance',
        default='default',
        help=(
            'Name of the Dynamic DynamoDB instance. '
            'Used to run multiple instances of Dynamic DynamoDB. '
            'Give each instance a unique name and control them separately '
            'with the --daemon flag. (default: default)'))
    daemon_ag.add_argument(
        '--pid-file-dir',
        default='/tmp',
        help='Directory where pid file is located in. Defaults to /tmp')
    dynamodb_ag = parser.add_argument_group('DynamoDB options')
    dynamodb_ag.add_argument(
        '-r', '--region',
        help='AWS region to operate in (default: us-east-1')
    dynamodb_ag.add_argument(
        '-t', '--table-name',
        help='How many percent should we decrease the read units with?')
    r_scaling_ag = parser.add_argument_group('Read units scaling properties')
    r_scaling_ag.add_argument(
        '--reads-upper-threshold',
        type=int,
        help="""Scale up the reads with --increase-reads-with percent if
                the currently consumed read units reaches this many
                percent (default: 90)""")
    r_scaling_ag.add_argument(
        '--throttled-reads-upper-threshold',
        type=int,
        help="""Scale up the reads with --increase-reads-with percent if
                the count of throttled read events exceeds this
                count (default: 100)""")
    r_scaling_ag.add_argument(
        '--reads-lower-threshold',
        type=int,
        help="""Scale down the reads with --decrease-reads-with percent if the
                currently consumed read units is as low as this
                percentage (default: 30)""")
    r_scaling_ag.add_argument(
        '--increase-reads-with',
        type=int,
        help="""How many percent should we increase the read
                units with? (default: 50, max: 100)""")
    r_scaling_ag.add_argument(
        '--decrease-reads-with',
        type=int,
        help="""How many percent should we decrease the
                read units with? (default: 50)""")
    r_scaling_ag.add_argument(
        '--increase-reads-unit',
        type=str,
        help='Do you want to scale in percent or units? (default: percent)')
    r_scaling_ag.add_argument(
        '--decrease-reads-unit',
        type=str,
        help='Do you want to scale in percent or units? (default: percent)')
    r_scaling_ag.add_argument(
        '--min-provisioned-reads',
        type=int,
        help="""Minimum number of provisioned reads""")
    r_scaling_ag.add_argument(
        '--max-provisioned-reads',
        type=int,
        help="""Maximum number of provisioned reads""")
    r_scaling_ag.add_argument(
        '--num-read-checks-before-scale-down',
        type=int,
        help="""Number of consecutive checks that must meet criteria
            before a scale down event occurs""")
<<<<<<< HEAD
=======
    r_scaling_ag.add_argument(
        '--num-read-checks-reset-percent',
        type=int,
        help="""Percentage Value that will cause the num_read_checks_before
	    scale_down var to reset back to 0""")
>>>>>>> 5cedf433
    w_scaling_ag = parser.add_argument_group('Write units scaling properties')
    w_scaling_ag.add_argument(
        '--writes-upper-threshold',
        type=int,
        help="""Scale up the writes with --increase-writes-with percent
                if the currently consumed write units reaches this
                many percent (default: 90)""")
    w_scaling_ag.add_argument(
        '--throttled-writes-upper-threshold',
        type=int,
        help="""Scale up the reads with --increase-writes-with percent if
                the count of throttled write events exceeds this
                count (default: 100)""")
    w_scaling_ag.add_argument(
        '--writes-lower-threshold',
        type=int,
        help="""Scale down the writes with --decrease-writes-with percent
                if the currently consumed write units is as low as this
                percentage (default: 30)""")
    w_scaling_ag.add_argument(
        '--increase-writes-with',
        type=int,
        help="""How many percent should we increase the write
                units with? (default: 50, max: 100)""")
    w_scaling_ag.add_argument(
        '--decrease-writes-with',
        type=int,
        help="""How many percent should we decrease the write
                units with? (default: 50)""")
<<<<<<< HEAD
    r_scaling_ag.add_argument(
        '--increase-writes-unit',
        type=str,
        help='Do you want to scale in percent or units? (default: percent)')
    r_scaling_ag.add_argument(
=======
    w_scaling_ag.add_argument(
        '--increase-writes-unit',
        type=str,
        help='Do you want to scale in percent or units? (default: percent)')
    w_scaling_ag.add_argument(
>>>>>>> 5cedf433
        '--decrease-writes-unit',
        type=str,
        help='Do you want to scale in percent or units? (default: percent)')
    w_scaling_ag.add_argument(
        '--min-provisioned-writes',
        type=int,
        help="""Minimum number of provisioned writes""")
    w_scaling_ag.add_argument(
        '--max-provisioned-writes',
        type=int,
        help="""Maximum number of provisioned writes""")
    w_scaling_ag.add_argument(
        '--num-write-checks-before-scale-down',
        type=int,
        help="""Number of consecutive checks that must meet criteria
<<<<<<< HEAD
            before a scale down event occurs""")
=======
        	before a scale down event occurs""")
    w_scaling_ag.add_argument(
        '--num-write-checks-reset-percent',
        type=int,
        help="""Percentage Value that will cause the num_write_checks_before
		scale_down var to reset back to 0""")
>>>>>>> 5cedf433
    args = parser.parse_args()

    # Print the version and quit
    if args.version:
        # Read the dynamic-dynamodb.conf configuration file
        internal_config_file = ConfigParser.RawConfigParser()
        internal_config_file.optionxform = lambda option: option
        internal_config_file.read(
            os.path.abspath(
                os.path.join(
                    os.path.dirname(__file__), '../dynamic-dynamodb.conf')))

        print 'Dynamic DynamoDB version: {0}'.format(
            internal_config_file.get('general', 'version'))
        sys.exit(0)

    # Replace any new values in the configuration
    configuration = {}
    for arg in args.__dict__:
        if args.__dict__.get(arg) is not None:
            configuration[arg] = args.__dict__.get(arg)

    return configuration<|MERGE_RESOLUTION|>--- conflicted
+++ resolved
@@ -120,14 +120,11 @@
         type=int,
         help="""Number of consecutive checks that must meet criteria
             before a scale down event occurs""")
-<<<<<<< HEAD
-=======
     r_scaling_ag.add_argument(
         '--num-read-checks-reset-percent',
         type=int,
         help="""Percentage Value that will cause the num_read_checks_before
-	    scale_down var to reset back to 0""")
->>>>>>> 5cedf433
+            scale_down var to reset back to 0""")
     w_scaling_ag = parser.add_argument_group('Write units scaling properties')
     w_scaling_ag.add_argument(
         '--writes-upper-threshold',
@@ -157,19 +154,11 @@
         type=int,
         help="""How many percent should we decrease the write
                 units with? (default: 50)""")
-<<<<<<< HEAD
-    r_scaling_ag.add_argument(
+    w_scaling_ag.add_argument(
         '--increase-writes-unit',
         type=str,
         help='Do you want to scale in percent or units? (default: percent)')
-    r_scaling_ag.add_argument(
-=======
-    w_scaling_ag.add_argument(
-        '--increase-writes-unit',
-        type=str,
-        help='Do you want to scale in percent or units? (default: percent)')
-    w_scaling_ag.add_argument(
->>>>>>> 5cedf433
+    w_scaling_ag.add_argument(
         '--decrease-writes-unit',
         type=str,
         help='Do you want to scale in percent or units? (default: percent)')
@@ -185,16 +174,12 @@
         '--num-write-checks-before-scale-down',
         type=int,
         help="""Number of consecutive checks that must meet criteria
-<<<<<<< HEAD
             before a scale down event occurs""")
-=======
-        	before a scale down event occurs""")
     w_scaling_ag.add_argument(
         '--num-write-checks-reset-percent',
         type=int,
         help="""Percentage Value that will cause the num_write_checks_before
-		scale_down var to reset back to 0""")
->>>>>>> 5cedf433
+            scale_down var to reset back to 0""")
     args = parser.parse_args()
 
     # Print the version and quit
