# -*- coding: utf-8 -*-
""" Command line configuration parser """
import sys
import os.path
import ConfigParser


def __parse_options(config_file, section, options):
    """ Parse the section options

    :type config_file: ConfigParser object
    :param config_file: The config file object to use
    :type section: str
    :param section: Which section to read in the configuration file
    :type options: list of dicts
    :param options:
        A list of options to parse. Example list::
        [{
            'key': 'aws_access_key_id',
            'option': 'aws-access-key-id',
            'required': False,
            'type': str
        }]
    :returns: dict
    """
    configuration = {}
    for option in options:
        try:
            if option.get('type') == 'str':
                configuration[option.get('key')] = \
                    config_file.get(section, option.get('option'))
            elif option.get('type') == 'int':
                try:
                    configuration[option.get('key')] = \
                        config_file.getint(section, option.get('option'))
                except ValueError:
                    print('Error: Expected an integer value for {0}'.format(
                        option.get('option')))
                    sys.exit(1)
            elif option.get('type') == 'float':
                try:
                    configuration[option.get('key')] = \
                        config_file.getfloat(section, option.get('option'))
                except ValueError:
                    print('Error: Expected an float value for {0}'.format(
                        option.get('option')))
                    sys.exit(1)
            elif option.get('type') == 'bool':
                try:
                    configuration[option.get('key')] = \
                        config_file.getboolean(section, option.get('option'))
                except ValueError:
                    print('Error: Expected an boolean value for {0}'.format(
                        option.get('option')))
                    sys.exit(1)
            else:
                configuration[option.get('key')] = \
                    config_file.get(section, option.get('option'))
        except ConfigParser.NoOptionError:
            if option.get('required'):
                print 'Missing [{0}] option "{1}" in configuration'.format(
                    section, option.get('option'))
                sys.exit(1)

    return configuration


def parse(config_path):
    """ Parse the configuration file

    :type config_path: str
    :param config_path: Path to the configuration file
    """
    config_path = os.path.expanduser(config_path)

    # Read the configuration file
    config_file = ConfigParser.RawConfigParser()
    config_file.optionxform = lambda option: option
    config_file.read(config_path)

    #
    # Handle [global]
    #
    if 'global' in config_file.sections():
        global_config = __parse_options(
            config_file,
            'global',
            [
                {
                    'key': 'aws_access_key_id',
                    'option': 'aws-access-key-id',
                    'required': False,
                    'type': 'str'
                },
                {
                    'key': 'aws_secret_access_key',
                    'option': 'aws-secret-access-key-id',
                    'required': False,
                    'type': 'str'
                },
                {
                    'key': 'region',
                    'option': 'region',
                    'required': False,
                    'type': 'str'
                },
                {
                    'key': 'check_interval',
                    'option': 'check-interval',
                    'required': False,
                    'type': 'int'
                },
                {
                    'key': 'circuit_breaker_url',
                    'option': 'circuit-breaker-url',
                    'required': False,
                    'type': 'str'
                },
                {
                    'key': 'circuit_breaker_timeout',
                    'option': 'circuit-breaker-timeout',
                    'required': False,
                    'type': 'float'
                },
            ])

    #
    # Handle [logging]
    #
    if 'logging' in config_file.sections():
        logging_config = __parse_options(
            config_file,
            'logging',
            [
                {
                    'key': 'log_level',
                    'option': 'log-level',
                    'required': False,
                    'type': 'str'
                },
                {
                    'key': 'log_file',
                    'option': 'log-file',
                    'required': False,
                    'type': 'str'
                },
                {
                    'key': 'log_config_file',
                    'option': 'log-config-file',
                    'required': False,
                    'type': 'str'
                }
            ])

    #
    # Handle [table: ]
    #
    table_config = {'tables': {}}

    # Find the first table definition
    found_table = False
    for current_section in config_file.sections():
        if current_section.rsplit(':', 1)[0] != 'table':
            continue

        found_table = True
        current_table_name = current_section.rsplit(':', 1)[1].strip()
        table_config['tables'][current_table_name] = __parse_options(
            config_file,
            current_section,
            [
                {
                    'key': 'enable_reads_autoscaling',
                    'option': 'enable-reads-autoscaling',
                    'required': False,
                    'type': 'bool'
                },
                {
                    'key': 'enable_writes_autoscaling',
                    'option': 'enable-writes-autoscaling',
                    'required': False,
                    'type': 'bool'
                },
                {
                    'key': 'reads_lower_threshold',
                    'option': 'reads-lower-threshold',
                    'required': False,
                    'type': 'int'
                },
                {
                    'key': 'reads_upper_threshold',
                    'option': 'reads-upper-threshold',
                    'required': False,
                    'type': 'int'
                },
                {
                    'key': 'throttled_reads_upper_threshold',
                    'option': 'throttled-reads-upper-threshold',
                    'required': False,
                    'type': 'int'
                },
                {
                    'key': 'increase_reads_with',
                    'option': 'increase-reads-with',
                    'required': False,
                    'type': 'int'
                },
                {
                    'key': 'decrease_reads_with',
                    'option': 'decrease-reads-with',
                    'required': False,
                    'type': 'int'
                },
                {
                    'key': 'increase_reads_unit',
                    'option': 'increase-reads-unit',
                    'required': True,
                    'type': 'str'
                },
                {
                    'key': 'decrease_reads_unit',
                    'option': 'decrease-reads-unit',
                    'required': True,
                    'type': 'str'
                },
                {
                    'key': 'writes_lower_threshold',
                    'option': 'writes-lower-threshold',
                    'required': False,
                    'type': 'int'
                },
                {
                    'key': 'writes_upper_threshold',
                    'option': 'writes-upper-threshold',
                    'required': False,
                    'type': 'int'
                },
                {
                    'key': 'throttled_writes_upper_threshold',
                    'option': 'throttled-writes-upper-threshold',
                    'required': False,
                    'type': 'int'
                },
                {
                    'key': 'increase_writes_with',
                    'option': 'increase-writes-with',
                    'required': False,
                    'type': 'int'
                },
                {
                    'key': 'decrease_writes_with',
                    'option': 'decrease-writes-with',
                    'required': False,
                    'type': 'int'
                },
                {
                    'key': 'increase_writes_unit',
                    'option': 'increase-writes-unit',
                    'required': True,
                    'type': 'str'
                },
                {
                    'key': 'decrease_writes_unit',
                    'option': 'decrease-writes-unit',
                    'required': True,
                    'type': 'str'
                },
                {
                    'key': 'min_provisioned_reads',
                    'option': 'min-provisioned-reads',
                    'required': False,
                    'type': 'int'
                },
                {
                    'key': 'max_provisioned_reads',
                    'option': 'max-provisioned-reads',
                    'required': False,
                    'type': 'int'
                },
                {
                    'key': 'min_provisioned_writes',
                    'option': 'min-provisioned-writes',
                    'required': False,
                    'type': 'int'
                },
                {
                    'key': 'max_provisioned_writes',
                    'option': 'max-provisioned-writes',
                    'required': False,
                    'type': 'int'
                },
                {
                    'key': 'maintenance_windows',
                    'option': 'maintenance-windows',
                    'required': False,
                    'type': 'str'
                },
                {
                    'key': 'allow_scaling_down_reads_on_0_percent',
                    'option': 'allow-scaling-down-reads-on-0-percent',
                    'required': False,
                    'type': 'bool'
                },
                {
                    'key': 'allow_scaling_down_writes_on_0_percent',
                    'option': 'allow-scaling-down-writes-on-0-percent',
                    'required': False,
                    'type': 'bool'
                },
                {
                    'key': 'always_decrease_rw_together',
                    'option': 'always-decrease-rw-together',
                    'required': False,
                    'type': 'bool'
                },
                {
                    'key': 'sns_topic_arn',
                    'option': 'sns-topic-arn',
                    'required': False,
                    'type': 'str'
                },
                {
                    'key': 'sns_message_types',
                    'option': 'sns-message-types',
                    'required': False,
                    'type': 'str'
                },
                {
                    'key': 'num_read_checks_before_scale_down',
                    'option': 'num-read-checks-before-scale-down',
<<<<<<< HEAD
=======
                    'required': False,
                    'type': 'int'
                },
                {
                    'key': 'num_write_checks_before_scale_down',
                    'option': 'num-write-checks-before-scale-down',
>>>>>>> 5cedf433
                    'required': False,
                    'type': 'int'
                },
                {
<<<<<<< HEAD
                    'key': 'num_write_checks_before_scale_down',
                    'option': 'num-write-checks-before-scale-down',
=======
                    'key': 'num_write_checks_reset_percent',
                    'option': 'num-write-checks-reset-percent',
                    'required': False,
                    'type': 'int'
                },
                {
                    'key': 'num_read_checks_reset_percent',
                    'option': 'num-read-checks-reset-percent',
>>>>>>> 5cedf433
                    'required': False,
                    'type': 'int'
                }
            ])

    if not found_table:
        print('Could not find a [table: <table_name>] section in {0}'.format(
            config_path))
        sys.exit(1)

    # Find the first table definition
    for current_section in config_file.sections():
        try:
            header1, gsi_key, header2, table_key = current_section.split(' ')
        except ValueError:
            continue

        if header1 != 'gsi:':
            continue

        if table_key not in table_config['tables']:
            print('No table configuration matching {0} found.'.format(
                table_key))
            sys.exit(1)

        if 'gsis' not in table_config['tables'][table_key]:
            table_config['tables'][table_key]['gsis'] = {}

        table_config['tables'][table_key]['gsis'][gsi_key] = \
            __parse_options(
                config_file,
                current_section,
                [
                    {
                        'key': 'enable_reads_autoscaling',
                        'option': 'enable-reads-autoscaling',
                        'required': False,
                        'type': 'bool'
                    },
                    {
                        'key': 'enable_writes_autoscaling',
                        'option': 'enable-writes-autoscaling',
                        'required': False,
                        'type': 'bool'
                    },
                    {
                        'key': 'reads_lower_threshold',
                        'option': 'reads-lower-threshold',
                        'required': False,
                        'type': 'int'
                    },
                    {
                        'key': 'reads_upper_threshold',
                        'option': 'reads-upper-threshold',
                        'required': False,
                        'type': 'int'
                    },
                    {
                        'key': 'throttled_reads_upper_threshold',
                        'option': 'throttled-reads-upper-threshold',
                        'required': False,
                        'type': 'int'
                    },
                    {
                        'key': 'increase_reads_with',
                        'option': 'increase-reads-with',
                        'required': False,
                        'type': 'int'
                    },
                    {
                        'key': 'decrease_reads_with',
                        'option': 'decrease-reads-with',
                        'required': False,
                        'type': 'int'
                    },
                    {
                        'key': 'increase_reads_unit',
                        'option': 'increase-reads-unit',
                        'required': True,
                        'type': 'str'
                    },
                    {
                        'key': 'decrease_reads_unit',
                        'option': 'decrease-reads-unit',
                        'required': True,
                        'type': 'str'
                    },
                    {
                        'key': 'writes_lower_threshold',
                        'option': 'writes-lower-threshold',
                        'required': False,
                        'type': 'int'
                    },
                    {
                        'key': 'writes_upper_threshold',
                        'option': 'writes-upper-threshold',
                        'required': False,
                        'type': 'int'
                    },
                    {
                        'key': 'throttled_writes_upper_threshold',
                        'option': 'throttled-writes-upper-threshold',
                        'required': False,
                        'type': 'int'
                    },
                    {
                        'key': 'increase_writes_with',
                        'option': 'increase-writes-with',
                        'required': False,
                        'type': 'int'
                    },
                    {
                        'key': 'decrease_writes_with',
                        'option': 'decrease-writes-with',
                        'required': False,
                        'type': 'int'
                    },
                    {
                        'key': 'increase_writes_unit',
                        'option': 'increase-writes-unit',
                        'required': True,
                        'type': 'str'
                    },
                    {
                        'key': 'decrease_writes_unit',
                        'option': 'decrease-writes-unit',
                        'required': True,
                        'type': 'str'
                    },
                    {
                        'key': 'min_provisioned_reads',
                        'option': 'min-provisioned-reads',
                        'required': False,
                        'type': 'int'
                    },
                    {
                        'key': 'max_provisioned_reads',
                        'option': 'max-provisioned-reads',
                        'required': False,
                        'type': 'int'
                    },
                    {
                        'key': 'min_provisioned_writes',
                        'option': 'min-provisioned-writes',
                        'required': False,
                        'type': 'int'
                    },
                    {
                        'key': 'max_provisioned_writes',
                        'option': 'max-provisioned-writes',
                        'required': False,
                        'type': 'int'
                    },
                    {
                        'key': 'maintenance_windows',
                        'option': 'maintenance-windows',
                        'required': False,
                        'type': 'str'
                    },
                    {
                        'key': 'allow_scaling_down_reads_on_0_percent',
                        'option': 'allow-scaling-down-reads-on-0-percent',
                        'required': False,
                        'type': 'bool'
                    },
                    {
                        'key': 'allow_scaling_down_writes_on_0_percent',
                        'option': 'allow-scaling-down-writes-on-0-percent',
                        'required': False,
                        'type': 'bool'
                    },
                    {
                        'key': 'always_decrease_rw_together',
                        'option': 'always-decrease-rw-together',
                        'required': False,
                        'type': 'bool'
                    },
                    {
                        'key': 'sns_topic_arn',
                        'option': 'sns-topic-arn',
                        'required': False,
                        'type': 'str'
                    },
                    {
                        'key': 'sns_message_types',
                        'option': 'sns-message-types',
                        'required': False,
                        'type': 'str'
                    },
                    {
                        'key': 'num_read_checks_before_scale_down',
                        'option': 'num-read-checks-before-scale-down',
                        'required': False,
                        'type': 'int'
                    },
                    {
                        'key': 'num_write_checks_before_scale_down',
                        'option': 'num-write-checks-before-scale-down',
                        'required': False,
                        'type': 'int'
<<<<<<< HEAD
                    }
=======
                    },
		    {
			'key': 'num_write_checks_reset_percent',
			'option': 'num-write-checks-reset-percent',
			'required': False,
			'type': 'int'
		    },
		    {
			'key': 'num_read_checks_reset_percent',
			'option': 'num-read-checks-reset-percent',
			'required': False,
			'type': 'int'
		    }
>>>>>>> 5cedf433
                ])

    return dict(
        global_config.items() +
        logging_config.items() +
        table_config.items())<|MERGE_RESOLUTION|>--- conflicted
+++ resolved
@@ -328,23 +328,16 @@
                 {
                     'key': 'num_read_checks_before_scale_down',
                     'option': 'num-read-checks-before-scale-down',
-<<<<<<< HEAD
-=======
                     'required': False,
                     'type': 'int'
                 },
                 {
                     'key': 'num_write_checks_before_scale_down',
                     'option': 'num-write-checks-before-scale-down',
->>>>>>> 5cedf433
-                    'required': False,
-                    'type': 'int'
-                },
-                {
-<<<<<<< HEAD
-                    'key': 'num_write_checks_before_scale_down',
-                    'option': 'num-write-checks-before-scale-down',
-=======
+                    'required': False,
+                    'type': 'int'
+                },
+                {
                     'key': 'num_write_checks_reset_percent',
                     'option': 'num-write-checks-reset-percent',
                     'required': False,
@@ -353,7 +346,6 @@
                 {
                     'key': 'num_read_checks_reset_percent',
                     'option': 'num-read-checks-reset-percent',
->>>>>>> 5cedf433
                     'required': False,
                     'type': 'int'
                 }
@@ -554,23 +546,19 @@
                         'option': 'num-write-checks-before-scale-down',
                         'required': False,
                         'type': 'int'
-<<<<<<< HEAD
+                    },
+                    {
+                        'key': 'num_write_checks_reset_percent',
+                        'option': 'num-write-checks-reset-percent',
+                        'required': False,
+                        'type': 'int'
+                    },
+                    {
+                        'key': 'num_read_checks_reset_percent',
+                        'option': 'num-read-checks-reset-percent',
+                        'required': False,
+                        'type': 'int'
                     }
-=======
-                    },
-		    {
-			'key': 'num_write_checks_reset_percent',
-			'option': 'num-write-checks-reset-percent',
-			'required': False,
-			'type': 'int'
-		    },
-		    {
-			'key': 'num_read_checks_reset_percent',
-			'option': 'num-read-checks-reset-percent',
-			'required': False,
-			'type': 'int'
-		    }
->>>>>>> 5cedf433
                 ])
 
     return dict(
