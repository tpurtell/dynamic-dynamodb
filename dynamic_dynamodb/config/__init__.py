--- conflicted
+++ resolved
@@ -50,11 +50,8 @@
         'max_provisioned_writes': None,
         'num_read_checks_before_scale_down': 1,
         'num_write_checks_before_scale_down': 1,
-<<<<<<< HEAD
-=======
-	'num_read_checks_reset_percent' : 31,
-	'num_write_checks_reset_percent' : 31,
->>>>>>> 5cedf433
+        'num_read_checks_reset_percent': 31,
+        'num_write_checks_reset_percent': 31,
         'allow_scaling_down_reads_on_0_percent': False,
         'allow_scaling_down_writes_on_0_percent': False,
         'always_decrease_rw_together': False,
@@ -85,11 +82,8 @@
         'max_provisioned_writes': None,
         'num_read_checks_before_scale_down': 1,
         'num_write_checks_before_scale_down': 1,
-<<<<<<< HEAD
-=======
-	'num_read_checks_reset_percent' : 31,
-	'num_write_checks_reset_percent' : 31,
->>>>>>> 5cedf433
+        'num_read_checks_reset_percent': 31,
+        'num_write_checks_reset_percent': 31,
         'allow_scaling_down_reads_on_0_percent': False,
         'allow_scaling_down_writes_on_0_percent': False,
         'always_decrease_rw_together': False,
@@ -459,13 +453,9 @@
             'min_provisioned_writes',
             'max_provisioned_writes',
             'num_read_checks_before_scale_down',
-<<<<<<< HEAD
-            'num_write_checks_before_scale_down'
-=======
             'num_write_checks_before_scale_down',
-	    'num_read_checks_reset_percent',
-	    'num_write_checks_reset_percent'
->>>>>>> 5cedf433
+            'num_read_checks_reset_percent',
+            'num_write_checks_reset_percent'
         ]
         for option in options:
             if table[option] < 1:
